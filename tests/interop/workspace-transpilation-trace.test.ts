import {expect} from "chai";
import * as fs from "fs";
import {Point, pos, Position} from "../../src";
import { loadEObject, loadEPackages } from "../../src/interop/ecore"
import {TraceNode, TranspilationTraceLoader} from "../../src/interop/strumenta-playground"
import {THE_AST_EPACKAGE} from "../../src/interop/starlasu-v2-metamodel";
<<<<<<< HEAD
import ECore from "ecore/dist/ecore";
=======
import * as Ecore from "ecore";
>>>>>>> f774131c
import {
        THE_WORKSPACE_TRANSPILATION_TRACE_ECLASS,
        TRANSPILATION_EPACKAGE
} from "../../src/interop/transpilation-package";

describe('Workspace Transpilation traces', function() {
    it("Can load workspace transpilation trace produced by Kolasu as EObject",
        function () {
            const resourceSet = ECore.ResourceSet.create();
            ECore.EPackage.Registry.register(THE_AST_EPACKAGE);
            ECore.EPackage.Registry.register(TRANSPILATION_EPACKAGE);
            const rpg2pyMetamodelsResource = resourceSet.create({uri: 'file:/tests/data/playground/rpg2py-metamodels.json'})
            const rpg2pyPackages = loadEPackages(JSON.parse(fs.readFileSync("tests/data/playground/rpg/rpg2py-metamodels.json").toString()),
                rpg2pyMetamodelsResource);

            const resource = resourceSet.create({ uri: 'rpg2py-workspace-example1.json' });
            const text = fs.readFileSync('tests/data/playground/rpg/rpg2py-workspace-example1.json', 'utf8')
            const workspaceTrace = loadEObject(text, resource, THE_WORKSPACE_TRANSPILATION_TRACE_ECLASS)

            expect(workspaceTrace.eClass.get("name")).to.eql("WorkspaceTranspilationTrace");

            const originalFiles = workspaceTrace.get("originalFiles") as ECore.EList;
            expect(originalFiles.size()).to.eql(6);

            expect(originalFiles.at(0).get("path")).to.eql("qddssrc/DEORD.dds");
        });
    it("Can load workspace transpilation trace produced by Kolasu as WorkspaceTranspilationTrace instance",
        function () {
            ECore.EPackage.Registry.register(THE_AST_EPACKAGE);
            ECore.EPackage.Registry.register(TRANSPILATION_EPACKAGE);
            const loader = new TranspilationTraceLoader({
                name: "rpg2py",
                uri: "file://tests/data/playground/rpg/rpg2py-metamodels.json",
                metamodel: JSON.parse(fs.readFileSync("tests/data/playground/rpg/rpg2py-metamodels.json").toString())
            });
            const example = fs.readFileSync("tests/data/playground/rpg/rpg2py-workspace-example1.json").toString();
            const trace = loader.loadWorkspaceTranspilationTrace(example);

            expect(trace.originalFiles.length).to.eql(6);
            expect(trace.generatedFiles.length).to.eql(2);
            expect(trace.transpilationIssues.length).to.eql(0);

            const deordFile = trace.originalFiles[0];
            expect(deordFile.path).to.eql("qddssrc/DEORD.dds")
            expect(deordFile.code).to.eql("     A                                      REF(SAMREF)\n     A          R FDETO\n     A            ODORID    R               REFFLD(ORID)\n     A            ODYEAR    R               REFFLD(YEAR)\n     A            ODLINE    R\n     A            ODARID    R               REFFLD(ARID)\n     A            ODQTY     R               TEXT('ORDERED QUANTITY')\n     A                                      COLHDG('ORDER' 'QUANTITY')\n     A                                      REFFLD(QUANTITY)\n     A            ODQTYLIV  R               TEXT('DELIVERED QUANTITY')\n     A                                      COLHDG('DELIV' 'QUANTITY')\n     A                                      REFFLD(QUANTITY)\n     A            ODPRICE   R               REFFLD(UNITPRICE)\n     A            ODTOT     R               REFFLD(TOTPRICE)\n     A            ODTOTVAT  R               REFFLD(TOTPRICE)\n     A                                      TEXT('TOTAL LINE WITH VAT')\n     A                                      COLHDG('TOTAL LINE' 'WITH VAT')\n     A          K ODLINE\n     A          K ODORID\n     A          K ODYEAR");
            expect(deordFile.issues.length).to.eql(0)
            expect(deordFile.node.getType()).to.eql("com.strumenta.rpgparser.model.CompilationUnit")
            expect(deordFile.node.getSimpleType()).to.eql("CompilationUnit")
            expect(deordFile.node.getPosition()).to.eql(new Position(new Point(1, 0), new Point(20, 24)))
            expect(deordFile.node.getChildren("dataDescriptions").length).to.eql(2)
            expect(deordFile.node.getChildren("dataDescriptions")[0].getSimpleType()).to.eql("FileEntry")
            expect(deordFile.node.getChildren("dataDescriptions")[1].getSimpleType()).to.eql("RecordFormat")
            expect(deordFile.node.getChildren("dataDescriptions")[1].getAttribute("name")).to.eql("FDETO")

            const customerFile = trace.originalFiles[1];
            expect(customerFile.path).to.eql("qddssrc/CUSTOMER.dds");
            const field = customerFile.node.getChildren("dataDescriptions")[1].getChildren("fields")[2];
            expect(field.getPathFromRoot()).to.eql(['dataDescriptions', 1, 'fields', 2]);
            let destinationNodes = field.getDestinationNodes();
            expect(destinationNodes.length).to.equal(1);
            expect(destinationNodes[0].file?.path).to.equal("output/schema.sql");
            expect(destinationNodes[0].parent).not.to.be.undefined;
            expect(destinationNodes[0].getPathFromRoot()).to.eql(['body', 3, 'columns', 3]);
            const sourceNode = destinationNodes[0].getSourceNode();
            expect(sourceNode?.getPathFromRoot()).to.eql(['dataDescriptions', 1, 'fields', 2]);
            expect(sourceNode?.file?.path).to.equal("qddssrc/CUSTOMER.dds");

            const cus200File = trace.originalFiles.find(
                f => f.path == "qrpglesrc/CUS200.rpgle"
            )!;
            const firstStatement = cus200File.node.getChildren("mainStatements")[0];
            expect(firstStatement.isDeclaration()).to.be.false;
            expect(firstStatement.isExpression()).to.be.false;
            expect(firstStatement.isStatement()).to.be.true;
            destinationNodes = firstStatement.getDestinationNodes();
            expect(destinationNodes.length).to.equal(1);
            expect(destinationNodes[0].file?.path).to.equal(
                "/Users/ftomassetti/repos/rpg-to-python-transpiler/output/CUS200.py"
            );
        });
        it("Can load workspace transpilation trace produced by Kolasu with ReferenceByName instances",
            function () {
                    ECore.EPackage.Registry.register(THE_AST_EPACKAGE);
                    ECore.EPackage.Registry.register(TRANSPILATION_EPACKAGE);
                    const loader = new TranspilationTraceLoader({
                            name: "rpg2java",
                            uri: "file://tests/data/playground/java/rpg2java-metamodels.json",
                            metamodel: JSON.parse(fs.readFileSync("tests/data/playground/java/rpg2java-metamodels.json").toString())
                    });
                    const example = fs.readFileSync("tests/data/playground/java/trace.json").toString();
                    const trace = loader.loadWorkspaceTranspilationTrace(example);

                    expect(trace.originalFiles.length).to.eql(1);
                    expect(trace.generatedFiles.length).to.eql(4);
                    expect(trace.transpilationIssues.length).to.eql(0);

                    const cus300File = trace.originalFiles[0];
                    expect(cus300File.path).to.eql("CUS300.rpgle")
                    expect(cus300File.issues.length).to.eql(0)
                    expect(cus300File.node.getType()).to.eql("com.strumenta.rpgparser.model.CompilationUnit")
                    expect(cus300File.node.getSimpleType()).to.eql("CompilationUnit")
                    expect(cus300File.node.getPosition()).to.eql(new Position(new Point(1, 0), new Point(82, 18)))
                    // TODO broken expect(cus300File.node.getChildren("dataDefinition").length).to.eql(4)
                    expect(cus300File.node.getChildren("mainStatements").length).to.eql(9)
                    const firstStatement = cus300File.node.getChildren("mainStatements")[0];
                    expect(firstStatement.isDeclaration()).to.be.false;
                    expect(firstStatement.isExpression()).to.be.false;
                    expect(firstStatement.isStatement()).to.be.true;
                    const destinationNodes = firstStatement.getDestinationNodes();
                    expect(destinationNodes.length).to.equal(1);
                    expect(destinationNodes[0].file?.path).to.equal("Cus300.java");
            });
    it("Can load workspace transpilation trace produced by Kolasu with SimpleOrigin instances",
        function () {
            this.timeout(0);
            Ecore.EPackage.Registry.register(THE_AST_EPACKAGE);
            Ecore.EPackage.Registry.register(TRANSPILATION_EPACKAGE);
            const loader = new TranspilationTraceLoader({
                name: "rpg2java",
                uri: "file://tests/data/playground/rpg/rpg2java-metamodels.json",
                metamodel: JSON.parse(fs.readFileSync("tests/data/playground/java/rpg2java-metamodels.json").toString())
            });
            const example = fs.readFileSync("tests/data/playground/java/trace-with-simple-origins.json").toString();
            const trace = loader.loadWorkspaceTranspilationTrace(example);

            expect(trace.originalFiles.length).to.eql(1);
            expect(trace.generatedFiles.length).to.eql(0);
            expect(trace.transpilationIssues.length).to.eql(0);

            const cus300File = trace.originalFiles[0];
            expect(cus300File.path).to.eql("CUS300.rpgle")
            expect(cus300File.issues.length).to.eql(0)
            expect(cus300File.node.getType()).to.eql("com.strumenta.rpgparser.model.CompilationUnit")
            expect(cus300File.node.getSimpleType()).to.eql("CompilationUnit")
            // The origin is ignored. The position loaded is the explicit position
            // The sourceText is not accessible anywhere, as it is irrelevant for the TranspilationTrace
            expect(cus300File.node.getPosition()).to.eql(new Position(new Point(1, 0), new Point(82, 18)));

            const byPosition = cus300File.node.findByPosition(pos(1, 21, 1, 21)) as TraceNode;
            expect(byPosition.getType()).not.to.contain("SimpleOrigin");
        });
});<|MERGE_RESOLUTION|>--- conflicted
+++ resolved
@@ -4,11 +4,7 @@
 import { loadEObject, loadEPackages } from "../../src/interop/ecore"
 import {TraceNode, TranspilationTraceLoader} from "../../src/interop/strumenta-playground"
 import {THE_AST_EPACKAGE} from "../../src/interop/starlasu-v2-metamodel";
-<<<<<<< HEAD
-import ECore from "ecore/dist/ecore";
-=======
-import * as Ecore from "ecore";
->>>>>>> f774131c
+import ECore from "ecore";
 import {
         THE_WORKSPACE_TRANSPILATION_TRACE_ECLASS,
         TRANSPILATION_EPACKAGE
