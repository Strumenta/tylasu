import {expect} from "chai";

<<<<<<< HEAD
import {ASTTransformer, Child, GenericNode, GenericErrorNode, Mapped, Node, Position} from "../src";
=======
import {ASTTransformer, Child, GenericErrorNode, GenericNode, Mapped, Node, Position} from "../src";
>>>>>>> b88fd503
import {SimpleLangLexer} from "./parser/SimpleLangLexer";
import {CharStreams, CommonTokenStream, ParserRuleContext} from "antlr4ng";
import {CompilationUnitContext, DisplayStmtContext, SetStmtContext, SimpleLangParser} from "./parser/SimpleLangParser";
<<<<<<< HEAD
import {ParseTreeOrigin} from "../src/parsing";
import {ASTNodeFor, ParseTreeToASTTransformer} from "../src/mapping";
=======
import {ParserRuleContext} from "antlr4ts/ParserRuleContext";
import {ParseTreeOrigin} from "../src/parsing";
import {ASTNodeFor, GenericParseTreeNode, ParseTreeToASTTransformer} from "../src/mapping";
>>>>>>> b88fd503
import {assertASTsAreEqual} from "../src/testing/testing";

@ASTNodeFor(SetStmtContext)
class MySetStatement extends Node {
    //Explicit mapping
    @Child()
    id: Node;
    //Implicit mapping (same name)
    @Child()
    EQUAL: Node;
    //No mapping (name doesn't match)
    @Child()
    set: Node;
    @Child()
    expression: any;
    //Erroneous mapping
    @Child()
    @Mapped("nonExistent")
    nonExistent: Node;
}

class CU extends Node {
    statements : Node[]
    constructor(statements : Node[] = [], specifiedPosition ?: Position) {
        super(specifiedPosition);
        this.statements = statements;
    }
}

class DisplayIntStatement extends Node {
    value : number;
    constructor(value : number, specifiedPosition ?: Position) {
        super(specifiedPosition);
        this.value = value;
    }
}

class SetStatement extends Node {
    variable : string;
    value : number;
    constructor(variable = "", value = 0, specifiedPosition ?: Position) {
        super(specifiedPosition);
        this.variable = variable;
        this.value = value;
    }
}

describe('Mapping of Parse Trees to ASTs', function() {
    it("Mapping of null/undefined",
        function () {
<<<<<<< HEAD
            const transformer = new ParseTreeToASTTransformer();
            expect(transformer.transform(undefined)).to.be.undefined;
            expect(transformer.transform(null)).to.be.undefined;
=======
            expect(new ASTTransformer().transform(undefined)).to.be.undefined;
            expect(new ASTTransformer().transform(null)).to.be.undefined;
>>>>>>> b88fd503
        });
    it("Generic node",
        function () {
            const transformer = new ParseTreeToASTTransformer();
            const node = transformer.transform(new ParserRuleContext());
            expect(node).not.to.be.undefined;
            expect(node instanceof GenericNode).to.be.true;
        });
    it("Node registered declaratively",
        function () {
            const code = "set foo = 123 + 45";
            const lexer = new SimpleLangLexer(CharStreams.fromString(code));
            const parser = new SimpleLangParser(new CommonTokenStream(lexer));
            const cu = parser.compilationUnit();
            const setStmt = cu.statement(0) as SetStmtContext;
            const transformer = new ParseTreeToASTTransformer();
            transformer.registerNodeFactory(SetStmtContext, () => new MySetStatement())
                .withChild((s: SetStmtContext) => s.ID(), (s: MySetStatement, id: Node) => s.id = id, "id", SetStmtContext);
            const mySetStatement = transformer.transform(setStmt) as MySetStatement;
            expect(mySetStatement instanceof MySetStatement).to.be.true;
            expect(mySetStatement.origin instanceof ParseTreeOrigin).to.be.true;
            const origin = mySetStatement.origin as ParseTreeOrigin;
            expect(origin.parseTree).to.equal(setStmt);
            //TODO transformers not working
            /* expect(mySetStatement.id).not.to.be.undefined;
            expect(mySetStatement.EQUAL).not.to.be.undefined;
            expect(mySetStatement.set).to.be.undefined;
            expect(mySetStatement.expression).not.to.be.undefined;
            expect(mySetStatement.nonExistent).to.be.undefined;

            const expression = mySetStatement.expression as GenericNode;
            expect(expression instanceof GenericNode).to.be.true;*/
        });
});

describe('ParseTreeToASTTransformer', function () {
    it("Test ParseTree Transformer", function () {
        const code = "set foo = 123\ndisplay 456";
        const lexer = new SimpleLangLexer(CharStreams.fromString(code));
        const parser = new SimpleLangParser(new CommonTokenStream(lexer));
        const pt = parser.compilationUnit();

        const transformer = new ParseTreeToASTTransformer();
        configure(transformer);

        const cu = new CU([
            new SetStatement("foo", 123).withParseTreeNode(pt.statement(0)),
            new DisplayIntStatement(456).withParseTreeNode(pt.statement(1))
        ]).withParseTreeNode(pt);

        const transformedCU = transformer.transform(pt)!;

        assertASTsAreEqual(cu, transformedCU, "<root>", true);
        expect(transformedCU.hasValidParents()).to.be.true;
        expect(transformedCU.invalidPositions()).to.be.empty;
    });
    it("Test transformation with errors", function () {
        const code = "set foo = \ndisplay @@@";
        const lexer = new SimpleLangLexer(CharStreams.fromString(code));
        const parser = new SimpleLangParser(new CommonTokenStream(lexer));
        const pt = parser.compilationUnit();
        expect(parser.numberOfSyntaxErrors).to.equal(2);

        const transformer = new ParseTreeToASTTransformer();
        configure(transformer);

        const cu = new CU([
            new GenericErrorNode(undefined, "Exception java.lang.IllegalStateException: Parse error")
                .withParseTreeNode(pt.statement(0)),
            new GenericErrorNode(undefined, "Exception java.lang.IllegalStateException: Parse error")
                .withParseTreeNode(pt.statement(1))
        ]).withParseTreeNode(pt);
        const transformedCU = transformer.transform(pt) as CU;
        assertASTsAreEqual(cu, transformedCU, undefined, true);

        expect(transformedCU.hasValidParents()).to.be.true;
        expect(transformedCU.invalidPositions()).to.be.empty;
    });
    it("Test generic node", function () {
        const code = "set foo = 123\ndisplay 456";
        const lexer = new SimpleLangLexer(CharStreams.fromString(code));
        const parser = new SimpleLangParser(new CommonTokenStream(lexer));
        const pt = parser.compilationUnit();

        const transformer = new ParseTreeToASTTransformer();
        assertASTsAreEqual(new GenericNode(), transformer.transform(pt)!);
    });
    it("test generic AST transformer", function () {
        const code = "set foo = 123\ndisplay 456";
        const lexer = new SimpleLangLexer(CharStreams.fromString(code));
        const parser = new SimpleLangParser(new CommonTokenStream(lexer));
        const pt = parser.compilationUnit();

        const transformer = new ASTTransformer();
        configure(transformer);

        // Compared to ParseTreeToASTTransformer, the base class ASTTransformer does not assign a parse tree node
        // to each AST node
        const cu = new CU([
            new SetStatement("foo", 123),
            new DisplayIntStatement(456)
        ]);
        const transformedCU = transformer.transform(pt)!;
        assertASTsAreEqual(cu, transformedCU, undefined, true);
        expect(transformedCU.hasValidParents()).to.be.true;
    });
});

const configure = function(transformer: ASTTransformer) : void {

    transformer.registerNodeFactory(CompilationUnitContext, () => new CU())
        .withChild({ source: "statement", target: "statements" });

    transformer.registerNodeFactory<DisplayStmtContext, DisplayIntStatement>(
        DisplayStmtContext,
        source => {
            if (source.exception || source.expression().exception) {
                // We throw a custom error so that we can check that it's recorded in the AST
                throw new Error("Parse error");
            }
<<<<<<< HEAD
            const displayIntStatement = new DisplayIntStatement(parseInt(source.expression().INT_LIT()!.getText()));
            return displayIntStatement;
=======
            return new DisplayIntStatement(parseInt(source.expression().INT_LIT()!.text));
>>>>>>> b88fd503
        });

    transformer.registerNodeFactory<SetStmtContext, SetStatement>(
        SetStmtContext,
        source => {
            if (source.exception || source.expression().exception) {
                // We throw a custom error so that we can check that it's recorded in the AST
                throw new Error("Parse error");
            }
            const setStatement = new SetStatement();
            setStatement.variable = source.ID().getText();
            setStatement.value = parseInt(source.expression().INT_LIT()!.getText());
            return setStatement;
        }
    );
}<|MERGE_RESOLUTION|>--- conflicted
+++ resolved
@@ -1,21 +1,11 @@
 import {expect} from "chai";
 
-<<<<<<< HEAD
-import {ASTTransformer, Child, GenericNode, GenericErrorNode, Mapped, Node, Position} from "../src";
-=======
-import {ASTTransformer, Child, GenericErrorNode, GenericNode, Mapped, Node, Position} from "../src";
->>>>>>> b88fd503
+import {ASTTransformer, Child, GenericErrorNode, GenericNode, GenericErrorNode, Mapped, Node, Position} from "../src";
 import {SimpleLangLexer} from "./parser/SimpleLangLexer";
 import {CharStreams, CommonTokenStream, ParserRuleContext} from "antlr4ng";
 import {CompilationUnitContext, DisplayStmtContext, SetStmtContext, SimpleLangParser} from "./parser/SimpleLangParser";
-<<<<<<< HEAD
 import {ParseTreeOrigin} from "../src/parsing";
 import {ASTNodeFor, ParseTreeToASTTransformer} from "../src/mapping";
-=======
-import {ParserRuleContext} from "antlr4ts/ParserRuleContext";
-import {ParseTreeOrigin} from "../src/parsing";
-import {ASTNodeFor, GenericParseTreeNode, ParseTreeToASTTransformer} from "../src/mapping";
->>>>>>> b88fd503
 import {assertASTsAreEqual} from "../src/testing/testing";
 
 @ASTNodeFor(SetStmtContext)
@@ -66,14 +56,9 @@
 describe('Mapping of Parse Trees to ASTs', function() {
     it("Mapping of null/undefined",
         function () {
-<<<<<<< HEAD
             const transformer = new ParseTreeToASTTransformer();
             expect(transformer.transform(undefined)).to.be.undefined;
             expect(transformer.transform(null)).to.be.undefined;
-=======
-            expect(new ASTTransformer().transform(undefined)).to.be.undefined;
-            expect(new ASTTransformer().transform(null)).to.be.undefined;
->>>>>>> b88fd503
         });
     it("Generic node",
         function () {
@@ -194,12 +179,7 @@
                 // We throw a custom error so that we can check that it's recorded in the AST
                 throw new Error("Parse error");
             }
-<<<<<<< HEAD
-            const displayIntStatement = new DisplayIntStatement(parseInt(source.expression().INT_LIT()!.getText()));
-            return displayIntStatement;
-=======
-            return new DisplayIntStatement(parseInt(source.expression().INT_LIT()!.text));
->>>>>>> b88fd503
+            return new DisplayIntStatement(parseInt(source.expression().INT_LIT()!.getText()));
         });
 
     transformer.registerNodeFactory<SetStmtContext, SetStatement>(
