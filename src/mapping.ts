import {ParserRuleContext, ParseTree, TerminalNode} from "antlr4ng";
import {Node, NODE_DEFINITION_SYMBOL, Origin, registerNodeDefinition} from "./model/model";
import {ASTTransformer, registerNodeFactory} from "./transformation/transformation";
import {ParseTreeOrigin} from "./parsing";

/**
 * Registers the decorated node as a target for transformation from the given `type`.
 *
 * Note: this will eventually be integrated with Kolasu-style transformers.
 * @param type the type of the source node to map to this node.
 * @deprecated please use StarLasu AST transformers.
 */
export function ASTNodeFor<T extends ParseTree>(type: new (...args: any[]) => T) {
    return function (target: new () => Node): void {
        if(!target[NODE_DEFINITION_SYMBOL]) {
            registerNodeDefinition(target);
        }
        registerNodeFactory(type, () => new target());
    };
}

<<<<<<< HEAD
=======
//-------//
// toAST //
//-------//

/**
 * @deprecated please use StarLasu AST transformers.
 */
export function toAST(tree?: ParseTree | null, parent?: Node): Node | undefined {
    if (tree == null)
        tree = undefined;

    const node = transform(tree, parent, toAST);
    if(node && !node.origin) { //Give a chance to custom factories to set a different node
        node.origin = new ParseTreeOrigin(tree);
    }
    return node;
}

export class GenericParseTreeNode extends GenericNode {
    @Child()
    @Mapped("children")
    childNodes: GenericParseTreeNode[] = [];
}

registerNodeFactory(ParserRuleContext, () => new GenericParseTreeNode());

>>>>>>> b88fd503
/**
 * Implements a transformation from an ANTLR parse tree (the output of the parser) to an AST (a higher-level
 * representation of the source code).
 */
export class ParseTreeToASTTransformer extends ASTTransformer {

    /**
     * Performs the transformation of a node and, recursively, its descendants. In addition to the overridden method,
     * it also assigns the parseTreeNode to the AST node so that it can keep track of its position.
     * However, a node factory can override the parseTreeNode of the nodes it creates (but not the parent).
     */
    transform(source?: any, parent?: Node): Node | undefined {
        const node = super.transform(source, parent);
        if (node && node.origin && source instanceof ParserRuleContext) {
            node.withParseTreeNode(source);
        }
        return node;
    }

    getSource(node: Node, source: any): any {
        const origin = node.origin;
        if (origin instanceof ParseTreeOrigin)
            return origin.parseTree;
        else
            return source;
    }

    asOrigin(source: any): Origin | undefined {
        if (source instanceof ParserRuleContext || source instanceof TerminalNode)
            return new ParseTreeOrigin(source);
        else
            return undefined;
    }
}<|MERGE_RESOLUTION|>--- conflicted
+++ resolved
@@ -19,8 +19,6 @@
     };
 }
 
-<<<<<<< HEAD
-=======
 //-------//
 // toAST //
 //-------//
@@ -47,7 +45,6 @@
 
 registerNodeFactory(ParserRuleContext, () => new GenericParseTreeNode());
 
->>>>>>> b88fd503
 /**
  * Implements a transformation from an ANTLR parse tree (the output of the parser) to an AST (a higher-level
  * representation of the source code).
