import ECore from "ecore/dist/ecore";
import {IssueSeverity, IssueType} from "../validation";
import {addLiteral, getEPackage} from "./ecore-basic";

// Starlasu model definition

export const STARLASU_URI_V2 = "https://strumenta.com/starlasu/v2";

export const THE_AST_RESOURCE = ECore.ResourceSet.create().create({ uri: STARLASU_URI_V2 });
export const THE_AST_EPACKAGE = getEPackage("StrumentaLanguageSupport", { nsURI: STARLASU_URI_V2 });
THE_AST_RESOURCE.get("contents").add(THE_AST_EPACKAGE);
export const THE_ORIGIN_ECLASS = ECore.EClass.create({
    name: "Origin",
    abstract: true
});
export const THE_DESTINATION_INTERFACE = ECore.EClass.create({
    name: "Destination",
    interface: true
});
export const THE_NODE_ECLASS = ECore.EClass.create({
    name: "ASTNode",
    abstract: true,
});
THE_NODE_ECLASS.get("eSuperTypes").add(THE_ORIGIN_ECLASS);
THE_NODE_ECLASS.get("eSuperTypes").add(THE_DESTINATION_INTERFACE);
export const THE_NODE_ORIGIN_ECLASS = ECore.EClass.create({
    name: "NodeOrigin"
});
THE_NODE_ORIGIN_ECLASS.get("eSuperTypes").add(THE_ORIGIN_ECLASS);
THE_NODE_ORIGIN_ECLASS.get("eStructuralFeatures").add(ECore.EReference.create({
    name: "node",
    eType: THE_NODE_ECLASS,
    containment: false,
    lowerBound: 1
}));

export const THE_POINT_ECLASS = ECore.EClass.create({
    name: "Point"
});
THE_POINT_ECLASS.get("eStructuralFeatures").add(ECore.EAttribute.create({
    name: "line",
    eType: ECore.EInt,
    lowerBound: 1
}));
THE_POINT_ECLASS.get("eStructuralFeatures").add(ECore.EAttribute.create({
    name: "column",
    eType: ECore.EInt,
    lowerBound: 1
}));
export const THE_POSITION_ECLASS = ECore.EClass.create({
    name: "Position"
});
THE_POSITION_ECLASS.get("eStructuralFeatures").add(ECore.EReference.create({
    name: "start",
    eType: THE_POINT_ECLASS,
    containment: true,
    lowerBound: 1
}));
THE_POSITION_ECLASS.get("eStructuralFeatures").add(ECore.EReference.create({
    name: "end",
    eType: THE_POINT_ECLASS,
    containment: true,
    lowerBound: 1
}));
THE_ORIGIN_ECLASS.get("eStructuralFeatures").add(ECore.EReference.create({
    name: "position",
    eType: THE_POSITION_ECLASS,
    containment: true
}));
<<<<<<< HEAD
THE_NODE_ECLASS.get("eStructuralFeatures").add(ECore.EReference.create({
=======
export const THE_SIMPLE_ORIGIN_ECLASS = Ecore.EClass.create({
    name: "SimpleOrigin"
});
THE_SIMPLE_ORIGIN_ECLASS.get("eSuperTypes").add(THE_ORIGIN_ECLASS);
THE_SIMPLE_ORIGIN_ECLASS.get("eStructuralFeatures").add(Ecore.EAttribute.create({
    name: "sourceText",
    eType: Ecore.EString,
    lowerBound: 0
}));
THE_SIMPLE_ORIGIN_ECLASS.get("eStructuralFeatures").add(Ecore.EReference.create({
    name: "position",
    eType: THE_POSITION_ECLASS,
    lowerBound: 0,
    containment: true
}));
THE_NODE_ECLASS.get("eStructuralFeatures").add(Ecore.EReference.create({
>>>>>>> f774131c
    name: "destination",
    eType: THE_DESTINATION_INTERFACE,
    containment: true,
    lowerBound: 0
}));
THE_NODE_ECLASS.get("eStructuralFeatures").add(ECore.EReference.create({
    name: "origin",
    eType: THE_ORIGIN_ECLASS,
    containment: true,
    lowerBound: 0
}));

export const THE_POSSIBLY_NAMED_INTERFACE = ECore.EClass.create({
    name: "PossiblyNamed",
    interface: true
});
THE_POSSIBLY_NAMED_INTERFACE.get("eStructuralFeatures").add(ECore.EAttribute.create({
    name: "name",
    eType: ECore.EString,
    lowerBound: 0
}));
export const THE_NAMED_INTERFACE = ECore.EClass.create({
    name: "Named",
    interface: true
});
THE_NAMED_INTERFACE.get("eSuperTypes").add(THE_POSSIBLY_NAMED_INTERFACE);
THE_NAMED_INTERFACE.get("eStructuralFeatures").add(ECore.EAttribute.create({
    name: "name",
    eType: ECore.EString,
    lowerBound: 1
}));
export const THE_REFERENCE_BY_NAME_ECLASS = ECore.EClass.create({
    name: "ReferenceByName"
});
THE_REFERENCE_BY_NAME_ECLASS.get("eSuperTypes").add(THE_NAMED_INTERFACE);
THE_REFERENCE_BY_NAME_ECLASS.get("eTypeParameters").add(ECore.ETypeParameter.create({
    name: "N"
}));
THE_REFERENCE_BY_NAME_ECLASS.get("eTypeParameters").at(0).get("eBounds").add(ECore.EGenericType.create({
    eClassifier: THE_POSSIBLY_NAMED_INTERFACE
}));
THE_REFERENCE_BY_NAME_ECLASS.get("eStructuralFeatures").add(ECore.EAttribute.create({
    name: "name",
    eType: ECore.EString,
    lowerBound: 1
}));
THE_REFERENCE_BY_NAME_ECLASS.get("eStructuralFeatures").add(ECore.EReference.create({
    name: "referenced",
    containment: true
}));
THE_REFERENCE_BY_NAME_ECLASS.get("eStructuralFeatures").at(1).set("eGenericType", ECore.EGenericType.create({
    eTypeParameter: THE_REFERENCE_BY_NAME_ECLASS.get("eTypeParameters").at(0)
}));

export const THE_ERROR_NODE_INTERFACE = ECore.EClass.create({
    name: "ErrorNode",
    interface: true
});
THE_ERROR_NODE_INTERFACE.get("eStructuralFeatures").add(ECore.EAttribute.create({
    name: "message",
    eType: ECore.EString,
    lowerBound: 1
}));

export const THE_LOCAL_DATE_ECLASS  = ECore.EClass.create({
    name: "LocalDate"
});
THE_LOCAL_DATE_ECLASS.get("eStructuralFeatures").add(ECore.EAttribute.create({
    name: "year",
    eType: ECore.EInt,
    lowerBound: 1
}));
THE_LOCAL_DATE_ECLASS.get("eStructuralFeatures").add(ECore.EAttribute.create({
    name: "month",
    eType: ECore.EInt,
    lowerBound: 1
}));
THE_LOCAL_DATE_ECLASS.get("eStructuralFeatures").add(ECore.EAttribute.create({
    name: "dayOfMonth",
    eType: ECore.EInt,
    lowerBound: 1
}));

export const THE_LOCAL_TIME_ECLASS  = ECore.EClass.create({
    name: "LocalTime"
});
THE_LOCAL_TIME_ECLASS.get("eStructuralFeatures").add(ECore.EAttribute.create({
    name: "hour",
    eType: ECore.EInt,
    lowerBound: 1
}));
THE_LOCAL_TIME_ECLASS.get("eStructuralFeatures").add(ECore.EAttribute.create({
    name: "minute",
    eType: ECore.EInt,
    lowerBound: 1
}));
THE_LOCAL_TIME_ECLASS.get("eStructuralFeatures").add(ECore.EAttribute.create({
    name: "second",
    eType: ECore.EInt,
    lowerBound: 1
}));
THE_LOCAL_TIME_ECLASS.get("eStructuralFeatures").add(ECore.EAttribute.create({
    name: "nanosecond",
    eType: ECore.EInt,
    lowerBound: 1
}));

export const THE_LOCAL_DATE_TIME_ECLASS  = ECore.EClass.create({
    name: "LocalDateTime"
});
THE_LOCAL_DATE_TIME_ECLASS.get("eStructuralFeatures").add(ECore.EReference.create({
    name: "date",
    eType: THE_LOCAL_DATE_ECLASS,
    lowerBound: 1,
    containment: true
}));
THE_LOCAL_DATE_TIME_ECLASS.get("eStructuralFeatures").add(ECore.EReference.create({
    name: "time",
    eType: THE_LOCAL_TIME_ECLASS,
    lowerBound: 1,
    containment: true
}));


export const THE_ISSUE_TYPE_EENUM = ECore.EEnum.create({
    name: "IssueType"
});
addLiteral(THE_ISSUE_TYPE_EENUM, IssueType[IssueType.LEXICAL], IssueType.LEXICAL);
addLiteral(THE_ISSUE_TYPE_EENUM, IssueType[IssueType.SYNTACTIC], IssueType.SYNTACTIC);
addLiteral(THE_ISSUE_TYPE_EENUM, IssueType[IssueType.SEMANTIC], IssueType.SEMANTIC);

export const THE_ISSUE_SEVERITY_EENUM = ECore.EEnum.create({
    name: "IssueSeverity"
});
addLiteral(THE_ISSUE_SEVERITY_EENUM, IssueSeverity[IssueSeverity.INFO], IssueSeverity.INFO);
addLiteral(THE_ISSUE_SEVERITY_EENUM, IssueSeverity[IssueSeverity.WARNING], IssueSeverity.WARNING);
addLiteral(THE_ISSUE_SEVERITY_EENUM, IssueSeverity[IssueSeverity.ERROR], IssueSeverity.ERROR);

export const THE_ISSUE_ECLASS = ECore.EClass.create({
    name: "Issue"
});
THE_ISSUE_ECLASS.get("eStructuralFeatures").add(ECore.EAttribute.create({
    name: "type",
    eType: THE_ISSUE_TYPE_EENUM,
    lowerBound: 1
}));
THE_ISSUE_ECLASS.get("eStructuralFeatures").add(ECore.EAttribute.create({
    name: "message",
    eType: ECore.EString,
    lowerBound: 1
}));
THE_ISSUE_ECLASS.get("eStructuralFeatures").add(ECore.EAttribute.create({
    name: "severity",
    eType: THE_ISSUE_SEVERITY_EENUM
}));
THE_ISSUE_ECLASS.get("eStructuralFeatures").add(ECore.EReference.create({
    name: "position",
    eType: THE_POSITION_ECLASS,
    containment: true
}));

export const THE_RESULT_ECLASS = ECore.EClass.create({
    name: "Result"
});
const resultTypeParameter = ECore.ETypeParameter.create({ name: "CU" });
(resultTypeParameter.get("eBounds") as ECore.EList).add(ECore.EGenericType.create({
    eClassifier: THE_NODE_ECLASS
}));
THE_RESULT_ECLASS.get("eTypeParameters").add(resultTypeParameter);
THE_RESULT_ECLASS.get("eStructuralFeatures").add(ECore.EReference.create({
    name: "root",
    eGenericType: ECore.EGenericType.create({ eTypeParameter: resultTypeParameter }),
    containment: true
}));
THE_RESULT_ECLASS.get("eStructuralFeatures").add(ECore.EReference.create({
    name: "issues",
    eGenericType: ECore.EGenericType.create({ eClassifier: THE_ISSUE_ECLASS }),
    containment: true,
    upperBound: -1
}));

export const THE_PLACEHOLDER_ELEMENT_INTERFACE = ECore.EClass.create({
    name: "PlaceholderElement",
    interface: true
});
THE_PLACEHOLDER_ELEMENT_INTERFACE.get("eStructuralFeatures").add(ECore.EAttribute.create({
    name: "placeholderName",
    eType: ECore.EString
}));

export const THE_TEXT_FILE_DESTINATION_ECLASS = ECore.EClass.create({
    name: "TextFileDestination"
});
THE_TEXT_FILE_DESTINATION_ECLASS.get("eSuperTypes").add(THE_DESTINATION_INTERFACE);
THE_TEXT_FILE_DESTINATION_ECLASS.get("eStructuralFeatures").add(ECore.EReference.create({
    name: "position",
    eType: THE_POSITION_ECLASS,
    containment: true
}));

// Marker interfaces
export const THE_ENTITY_DECLARATION_INTERFACE = ECore.EClass.create({
    name: "EntityDeclaration",
    interface: true
});
export const THE_EXPRESSION_INTERFACE = ECore.EClass.create({
    name: "Expression",
    interface: true
});
export const THE_STATEMENT_INTERFACE = ECore.EClass.create({
    name: "Statement",
    interface: true
});

THE_AST_EPACKAGE.get('eClassifiers').add(THE_ORIGIN_ECLASS);
THE_AST_EPACKAGE.get('eClassifiers').add(THE_DESTINATION_INTERFACE);
THE_AST_EPACKAGE.get('eClassifiers').add(THE_NODE_ECLASS);
THE_AST_EPACKAGE.get('eClassifiers').add(THE_NODE_ORIGIN_ECLASS);
THE_AST_EPACKAGE.get('eClassifiers').add(THE_SIMPLE_ORIGIN_ECLASS);
THE_AST_EPACKAGE.get('eClassifiers').add(THE_POINT_ECLASS);
THE_AST_EPACKAGE.get('eClassifiers').add(THE_POSITION_ECLASS);
THE_AST_EPACKAGE.get('eClassifiers').add(THE_POSSIBLY_NAMED_INTERFACE);
THE_AST_EPACKAGE.get('eClassifiers').add(THE_NAMED_INTERFACE);
THE_AST_EPACKAGE.get('eClassifiers').add(THE_REFERENCE_BY_NAME_ECLASS);
THE_AST_EPACKAGE.get('eClassifiers').add(THE_ERROR_NODE_INTERFACE);
THE_AST_EPACKAGE.get('eClassifiers').add(THE_LOCAL_DATE_ECLASS);
THE_AST_EPACKAGE.get('eClassifiers').add(THE_LOCAL_TIME_ECLASS);
THE_AST_EPACKAGE.get('eClassifiers').add(THE_LOCAL_DATE_TIME_ECLASS);
THE_AST_EPACKAGE.get('eClassifiers').add(THE_ISSUE_SEVERITY_EENUM);
THE_AST_EPACKAGE.get('eClassifiers').add(THE_ISSUE_TYPE_EENUM);
THE_AST_EPACKAGE.get('eClassifiers').add(THE_ISSUE_ECLASS);
THE_AST_EPACKAGE.get('eClassifiers').add(THE_RESULT_ECLASS);
THE_AST_EPACKAGE.get('eClassifiers').add(THE_PLACEHOLDER_ELEMENT_INTERFACE);
THE_AST_EPACKAGE.get('eClassifiers').add(THE_TEXT_FILE_DESTINATION_ECLASS);
THE_AST_EPACKAGE.get('eClassifiers').add(THE_ENTITY_DECLARATION_INTERFACE);
THE_AST_EPACKAGE.get('eClassifiers').add(THE_EXPRESSION_INTERFACE);
THE_AST_EPACKAGE.get('eClassifiers').add(THE_STATEMENT_INTERFACE);<|MERGE_RESOLUTION|>--- conflicted
+++ resolved
@@ -67,9 +67,6 @@
     eType: THE_POSITION_ECLASS,
     containment: true
 }));
-<<<<<<< HEAD
-THE_NODE_ECLASS.get("eStructuralFeatures").add(ECore.EReference.create({
-=======
 export const THE_SIMPLE_ORIGIN_ECLASS = Ecore.EClass.create({
     name: "SimpleOrigin"
 });
@@ -85,8 +82,7 @@
     lowerBound: 0,
     containment: true
 }));
-THE_NODE_ECLASS.get("eStructuralFeatures").add(Ecore.EReference.create({
->>>>>>> f774131c
+THE_NODE_ECLASS.get("eStructuralFeatures").add(ECore.EReference.create({
     name: "destination",
     eType: THE_DESTINATION_INTERFACE,
     containment: true,
