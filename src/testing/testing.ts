import {Node} from "../model/model";
import {fail} from "assert";
import {strict as assert} from "assert";
import {expect} from "chai";

export function assertASTsAreEqual(
    expected: Node,
    actual: Node,
    context = "<root>",
    considerPosition = false
) {
    if (areSameType(expected, actual)) {
        if (considerPosition) {
<<<<<<< HEAD
            assert(expected.position!.equals(actual.position!), `${context}.position`);
=======
            expect(actual.position!.equals(expected.position!)).to.be.true;
>>>>>>> 7b65d8e2
        }
        expected.properties.forEach(expectedProperty => {
            const actualPropValue = actual.properties.find(p => p.name == expectedProperty.name)!.value;
            const expectedPropValue = expectedProperty.value;

            if (actualPropValue instanceof Node && expectedPropValue instanceof Node) {
                assertASTsAreEqual(
                    actualPropValue as Node,
                    expectedPropValue as Node,
                    `${context}.${expectedProperty.name}`,
                    considerPosition
                );
            }
            else if (Array.isArray(actualPropValue) && Array.isArray(expectedPropValue)) {
                assert(actualPropValue.length == expectedPropValue.length,
                    `${context}, property ${expectedProperty.name} has length ${expectedPropValue.length}, but found ${actualPropValue.length}`);
                for (let i = 0; i < expectedPropValue.length; i++) {
                    const expectedElement = expectedPropValue[i];
                    const actualElement = actualPropValue[i];

                    if (expectedElement instanceof Node && actualElement instanceof Node) {
                        assertASTsAreEqual(
                            expectedElement as Node,
                            actualElement as Node,
                            `${context}.${expectedProperty.name}[${i}]`,
                            considerPosition
                        );
                    }
                    else if (typeof expectedElement != "object" && typeof actualElement != "object") {
                        assert(expectedElement == actualElement,
                            `${context}, property ${expectedProperty.name}[${i}] is ${expectedPropValue[i]}, but found ${actualPropValue[i]}`);
                    }
                }
            }
            else {
                assert(
                    expectedPropValue == actualPropValue,
                    `${context}, comparing property ${expectedProperty.name}`);
            }
        });
    }
    else {
        fail(`${context}: nodes are not of the same type`);
    }
}

function areSameType(a, b) : boolean {
    return typeof a == 'object' &&
        typeof a == typeof b &&
        Object.getPrototypeOf(a) === Object.getPrototypeOf(b);
}<|MERGE_RESOLUTION|>--- conflicted
+++ resolved
@@ -11,11 +11,7 @@
 ) {
     if (areSameType(expected, actual)) {
         if (considerPosition) {
-<<<<<<< HEAD
-            assert(expected.position!.equals(actual.position!), `${context}.position`);
-=======
             expect(actual.position!.equals(expected.position!)).to.be.true;
->>>>>>> 7b65d8e2
         }
         expected.properties.forEach(expectedProperty => {
             const actualPropValue = actual.properties.find(p => p.name == expectedProperty.name)!.value;
