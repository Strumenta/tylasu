{
	"name": "@strumenta/tylasu",
	"description": "AST building blocks for TypeScript/JavaScript, part of the *lasu family, with optional integrations with ANTLR4 and Ecore.",
	"author": "Strumenta s.r.l.",
	"publisher": "strumenta",
<<<<<<< HEAD
	"version": "1.5.7",
=======
	"version": "1.4.8",
>>>>>>> f774131c
	"license": "Apache-2.0",
	"keywords": [
		"antlr",
		"ast",
		"starlasu",
		"traversal",
		"transformation"
	],
	"private": false,
	"repository": {
		"type": "git",
		"url": "https://github.com/strumenta/tylasu"
	},
	"files": [
		"dist",
		"src",
		"package.json",
		"tsconfig.base.json"
	],
	"exports": {
		".": {
			"import": "./dist/esm/index.js",
			"require": "./dist/cjs/index.js",
			"types": "./dist/types/index.d.ts"
		},
		"./parsing": {
			"import": "./dist/esm/parsing/index.js",
			"require": "./dist/cjs/parsing/index.js",
			"types": "./dist/types/parsing/index.d.ts"
		},
		"./mapping": {
			"import": "./dist/esm/mapping.js",
			"require": "./dist/cjs/mapping.js",
			"types": "./dist/types/mapping.d.ts"
		},
		"./interop/ecore": {
			"import": "./dist/esm/interop/ecore.js",
			"require": "./dist/cjs/interop/ecore.js",
			"types": "./dist/types/interop/ecore.d.ts"
		},
		"./interop/ecore-enabled-parser": {
			"import": "./dist/esm/interop/ecore-enabled-parser.js",
			"require": "./dist/cjs/interop/ecore-enabled-parser.js",
			"types": "./dist/types/interop/ecore-enabled-parser.d.ts"
		},
		"./interop/strumenta-playground": {
			"import": "./dist/esm/interop/strumenta-playground.js",
			"require": "./dist/cjs/interop/strumenta-playground.js",
			"types": "./dist/types/interop/strumenta-playground.d.ts"
		}
	},
	"typesVersions": {
		"*": {
			"parsing": [
				"dist/types/parsing/index.d.ts"
			],
			"mapping": [
				"dist/types/mapping.d.ts"
			],
			"interop/ecore": [
				"dist/types/interop/ecore.d.ts"
			],
			"interop/ecore-enabled-parser": [
				"dist/types/interop/ecore-enabled-parser.d.ts"
			],
			"interop/strumenta-playground": [
				"dist/types/interop/strumenta-playground.d.ts"
			]
		}
	},
	"browser": "dist/esm/index.js",
	"main": "dist/cjs/index.js",
	"module": "dist/esm/index.js",
	"types": "dist/types/index.d.ts",
	"bin": {
		"generate-classes": "dist/cjs/cli.js"
	},
	"dependencies": {
		"iter-ops": "^1.5.0",
		"reflect-metadata": "^0.1.13"
	},
	"peerDependencies": {
		"antlr4ng": "^2.0.3",
		"cmd-ts": "^0.11.0",
		"ecore": "^0.12.0"
	},
	"peerDependenciesMeta": {
		"antlr4ng": {
			"optional": true
		},
		"cmd-ts": {
			"optional": true
		},
		"ecore": {
			"optional": true
		}
	},
	"scripts": {
		"clean": "rimraf dist && rimraf strumenta-ast-v*.tgz",
		"build": "yarn run build:esm && yarn run build:cjs",
		"build:esm": "tsc --module es6 --outDir dist/esm",
		"build:cjs": "tsc --module commonjs --outDir dist/cjs",
		"extract-docs": "typedoc --out dist/docs src/index.ts src/parsing/index.ts src/mapping.ts src/interop/ecore.ts src/interop/ecore-enabled-parser.ts",
		"lint": "eslint src tests",
		"build-test-parser": "antlr4ng -Dlanguage=TypeScript -o tests/parser -Xexact-output-dir -visitor tests/grammar/SimpleLangLexer.g4 tests/grammar/SimpleLangParser.g4",
		"test": "yarn run build-test-parser && node --experimental-vm-modules node_modules/jest/bin/jest.js",
		"dist": "yarn run clean && yarn run lint && yarn run build && yarn run test && yarn run extract-docs && yarn pack",
		"publish-lib": "yarn dist && yarn publish --access public && yarn --use-yarnrc .yarnrc-github-packages publish"
	},
	"devDependencies": {
<<<<<<< HEAD
		"@tsconfig/recommended": "^1.0.3",
		"@types/chai": "^4.3.11",
		"@types/ecore": "^0.12.3",
		"@types/jest": "^29.5.10",
		"@types/node": "^18.19.2",
		"@typescript-eslint/eslint-plugin": "^6.13.2",
		"@typescript-eslint/parser": "^6.13.2",
		"antlr4ng": "^2.0.3",
		"antlr4ng-cli": "^1.0.6",
		"chai": "^4.3.10",
=======
		"@tsconfig/recommended": "^1.0.2",
		"@types/chai": "^4.2.11",
		"@types/ecore": "^0.12.5",
		"@types/mocha": "^5.2.7",
		"@types/node": "^13.9.8",
		"@typescript-eslint/eslint-plugin": "^6.4.1",
		"@typescript-eslint/parser": "^6.4.1",
		"antlr4ts": "^0.5.0-alpha.4",
		"antlr4ts-cli": "^0.5.0-alpha.4",
		"chai": "^4.3.4",
>>>>>>> f774131c
		"cmd-ts": "^0.11.0",
		"cross-env": "^7.0.3",
		"ecore": "^0.12.0",
		"eslint": "^8.55.0",
		"jest": "^29.7.0",
		"merge-options": "^2.0.0",
		"rimraf": "^3.0.0",
<<<<<<< HEAD
		"ts-jest": "^29.1.1",
		"ts-node": "^10.9.1",
		"typedoc": "^0.25.4",
		"typescript": "^5.3.2"
=======
		"ts-loader": "^6.2.2",
		"ts-node": "^8.8.2",
      	"typedoc": "^0.25.7",
		"typescript": "^4.0.8"
>>>>>>> f774131c
	}
}<|MERGE_RESOLUTION|>--- conflicted
+++ resolved
@@ -3,11 +3,7 @@
 	"description": "AST building blocks for TypeScript/JavaScript, part of the *lasu family, with optional integrations with ANTLR4 and Ecore.",
 	"author": "Strumenta s.r.l.",
 	"publisher": "strumenta",
-<<<<<<< HEAD
 	"version": "1.5.7",
-=======
-	"version": "1.4.8",
->>>>>>> f774131c
 	"license": "Apache-2.0",
 	"keywords": [
 		"antlr",
@@ -118,10 +114,9 @@
 		"publish-lib": "yarn dist && yarn publish --access public && yarn --use-yarnrc .yarnrc-github-packages publish"
 	},
 	"devDependencies": {
-<<<<<<< HEAD
 		"@tsconfig/recommended": "^1.0.3",
 		"@types/chai": "^4.3.11",
-		"@types/ecore": "^0.12.3",
+		"@types/ecore": "^0.12.5",
 		"@types/jest": "^29.5.10",
 		"@types/node": "^18.19.2",
 		"@typescript-eslint/eslint-plugin": "^6.13.2",
@@ -129,18 +124,6 @@
 		"antlr4ng": "^2.0.3",
 		"antlr4ng-cli": "^1.0.6",
 		"chai": "^4.3.10",
-=======
-		"@tsconfig/recommended": "^1.0.2",
-		"@types/chai": "^4.2.11",
-		"@types/ecore": "^0.12.5",
-		"@types/mocha": "^5.2.7",
-		"@types/node": "^13.9.8",
-		"@typescript-eslint/eslint-plugin": "^6.4.1",
-		"@typescript-eslint/parser": "^6.4.1",
-		"antlr4ts": "^0.5.0-alpha.4",
-		"antlr4ts-cli": "^0.5.0-alpha.4",
-		"chai": "^4.3.4",
->>>>>>> f774131c
 		"cmd-ts": "^0.11.0",
 		"cross-env": "^7.0.3",
 		"ecore": "^0.12.0",
@@ -148,16 +131,9 @@
 		"jest": "^29.7.0",
 		"merge-options": "^2.0.0",
 		"rimraf": "^3.0.0",
-<<<<<<< HEAD
 		"ts-jest": "^29.1.1",
 		"ts-node": "^10.9.1",
-		"typedoc": "^0.25.4",
+		"typedoc": "^0.25.7",
 		"typescript": "^5.3.2"
-=======
-		"ts-loader": "^6.2.2",
-		"ts-node": "^8.8.2",
-      	"typedoc": "^0.25.7",
-		"typescript": "^4.0.8"
->>>>>>> f774131c
 	}
 }