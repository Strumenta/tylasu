--- conflicted
+++ resolved
@@ -88,9 +88,9 @@
 		"reflect-metadata": "^0.1.13"
 	},
 	"peerDependencies": {
-		"@lionweb/core": "^0.6.12",
-		"@lionweb/utilities": "^0.6.12",
-		"antlr4ng": "^3.0.14",
+		"@lionweb/core": "^0.6.7",
+		"@lionweb/utilities": "^0.6.7",
+		"antlr4ng": "^3.0.4",
 		"cmd-ts": "^0.13.0",
 		"ecore": "^0.12.0"
 	},
@@ -121,46 +121,23 @@
 		"publish-lib": "yarn dist && yarn publish --access public && yarn --use-yarnrc .yarnrc-github-packages publish"
 	},
 	"devDependencies": {
-<<<<<<< HEAD
-		"@lionweb/core": "^0.6.12",
-		"@lionweb/utilities": "^0.6.12",
-		"@tsconfig/recommended": "^1.0.8",
-		"@types/chai": "^5.0.1",
-=======
 		"@eslint/eslintrc": "^3.2.0",
 		"@eslint/js": "^9.20.0",
 		"@lionweb/core": "^0.6.7",
 		"@lionweb/utilities": "^0.6.7",
 		"@tsconfig/recommended": "^1.0.3",
 		"@types/chai": "^4.3.11",
->>>>>>> 7d73abea
 		"@types/ecore": "^0.12.5",
-		"@types/jest": "^29.5.14",
+		"@types/jest": "^29.5.10",
 		"@types/node": "^18.19.2",
-<<<<<<< HEAD
-		"@typescript-eslint/eslint-plugin": "^6.21.0",
-		"@typescript-eslint/parser": "^6.21.0",
-=======
 		"@typescript-eslint/eslint-plugin": "^8.24.0",
 		"@typescript-eslint/parser": "^8.24.0",
->>>>>>> 7d73abea
 		"antlr4ng": "^3.0.14",
 		"antlr4ng-cli": "^2.0.0",
-		"chai": "^5.1.2",
+		"chai": "^4.3.10",
 		"cmd-ts": "^0.13.0",
 		"cross-env": "^7.0.3",
 		"ecore": "^0.12.0",
-<<<<<<< HEAD
-		"eslint": "^8.57.1",
-		"i18next": "^24.2.2",
-		"jest": "^29.7.0",
-		"merge-options": "^3.0.4",
-		"rimraf": "^6.0.1",
-		"ts-jest": "^29.2.5",
-		"ts-node": "^10.9.2",
-		"typedoc": "^0.27.7",
-		"typescript": "^5.3.3"
-=======
 		"eslint": "^9.20.1",
 		"i18next": "^24.2.2",
 		"jest": "^29.7.0",
@@ -171,6 +148,5 @@
 		"typedoc": "^0.25.7",
 		"typescript": "^5.3.2",
 		"typescript-eslint": "^8.24.0"
->>>>>>> 7d73abea
 	}
 }