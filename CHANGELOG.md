# Changelog
All notable changes to this project from version 1.2.0 upwards are documented in this file.
The format is based on [Keep a Changelog](https://keepachangelog.com/en/1.0.0/).

<<<<<<< HEAD
## [1.5.7] – 2024-01-15

### Added
- Traversal functions `walkAncestors` and `findAncestorOfType` from Kolasu

### Changed
- Aligned AST Transformers with Kolasu, and solved several issues in the previous implementation

### Fixed
- `assignParents` didn't assign the right parent

## [1.5.6] – 2023-12-12

### Changed
- `FirstStageParsingResult` now includes the ANTLR `Parser` instance used to obtain the parse tree

## [1.5.5] – 2023-12-12

### Changed
- Updated antlr4ng
- Stopped using deprecated transformation functions in the test suite

## [1.5.4] – 2023-12-07

### Fixed
- Module format for browsers

## [1.5.3] – 2023-12-07

### Fixed
- Don't use antlr4ng's `CharStreams` class because it depends on Node classes and doesn't work in the browser.

## [1.5.2] – 2023-12-07

### Fixed
- `tsconfig.base.json` referring to a local directory that doesn't exist in the released package

## [1.5.1] – 2023-12-07

### Changed
- Moved from antlr4ts to antlr4ng
- Aligned AST Transformers with Kolasu as much as possible
- Moved to Jest for testing

### Fixed
- Several issues with AST Transformers that made them awkward to use

## [1.5.0] – Not released

## [1.4.7] – Not yet released
=======
## [1.4.8] – 2024-01-29

### Fixed
- When importing from Ecore, don't treat origins and destinations as children, as well as everything that's not a Node. 

## [1.4.7] – 2024-01-18
>>>>>>> f774131c

### Added
- Traversal functions `walkAncestors` and `findAncestorOfType` from Kolasu
- Support for Ecore models with Kolasu's `SimpleOrigin` instances

### Changed
- Aligned AST Transformers with Kolasu, and solved several issues in the previous implementation

### Fixed
- `assignParents` didn't assign the right parent

## [1.4.6] – 2023-12-04

### Changed
- Updated several dependencies for security reasons

### Fixed
- Workspace transpilation traces with `ReferenceByName` instances 

## [1.4.5] – 2023-10-10

### Fixed
- In workspace transpilation traces, `SourceNode`s do not always refer to the file they're contained in.

## [1.4.4] – 2023-10-04

### Fixed
- A `TargetNode`'s `parent` is always `undefined`.

## [1.4.3] – 2023-09-13

### Added
- Base tsconfig.json for dependent projects

### Fixed
- Properly track target node files (available as `TargetNode.file`)

## [1.4.2] – 2023-09-05

### Added
- Parser and transpilation trace loaders register the needed Ecore packages and data types automatically 

## [1.4.1] – 2023-09-04

### Added
- More convenient plain JS API for defining nodes

### Changed
- Removed ErrorNode class that differed from Kolasu (StarLasu reference implementation)
- Updated TypeScript to 4.0.x line because 3.x doesn't support newer Lodash versions

## [1.4.0] – 2023-08-22

### Added
- Support for node marker interfaces in EMF models

### Changed
- Updated TypeScript to 4.0.x and updated related dev dependencies

## [1.3.1] – 2023-08-02

### Added
- Missing parser symbols exports

## [1.3.0] – 2023-08-02

### Added
- Support for WorkspaceTranspilationTrace

### Changed
- Partially separated parsing APIs that don't depend on ANTLR. This is a work in progress.
- Support multiple destinations
- Aligned TylasuParser with Kolasu 1.5.24

### Fixed
- Importing enums from Ecore
- `assertASTsAreEqual` recursive call

## [1.2.2] – 2023-02-02

### Added
- Exported EcoreEnabledParser.
- Exported Kolasu and StarLasu metamodels.

## [1.2.1] – 2023-02-01

### Added
- Ported ParseTreeToASTTransformer from Kolasu, for easier mapping of ANTLR4 parse trees into Tylasu ASTs.
- `parseTree` as a convenience property on Node.
- A few more bits of documentation, including this changelog.

## [1.2.0] – 2023-01-25

### Added
- Ported `assertASTsAreEqual` from Kolasu.
- Ported AST Transformers from Kolasu.
- More tests for Ecore and parse/transpilation traces.
- More documentation.
- Published API documentation to [GitHub Pages](https://strumenta.github.io/tylasu/).

### Changed
- Aligned Ecore metamodels with Kolasu (StarLasu reference implementation).<|MERGE_RESOLUTION|>--- conflicted
+++ resolved
@@ -2,7 +2,6 @@
 All notable changes to this project from version 1.2.0 upwards are documented in this file.
 The format is based on [Keep a Changelog](https://keepachangelog.com/en/1.0.0/).
 
-<<<<<<< HEAD
 ## [1.5.7] – 2024-01-15
 
 ### Added
@@ -52,15 +51,12 @@
 
 ## [1.5.0] – Not released
 
-## [1.4.7] – Not yet released
-=======
 ## [1.4.8] – 2024-01-29
 
 ### Fixed
 - When importing from Ecore, don't treat origins and destinations as children, as well as everything that's not a Node. 
 
 ## [1.4.7] – 2024-01-18
->>>>>>> f774131c
 
 ### Added
 - Traversal functions `walkAncestors` and `findAncestorOfType` from Kolasu
